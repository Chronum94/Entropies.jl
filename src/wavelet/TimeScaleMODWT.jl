export TimeScaleMODWT
import Wavelets
import Wavelets: wavelet, maxdyadiclevel, modwt

"""
    TimeScaleMODWT <: WaveletProbabilitiesEstimator
    TimeScaleMODWT(wl::Wavelets.WT.OrthoWaveletClass = Wavelets.WT.Daubechies{12}())

Apply the maximal overlap discrete wavelet transform (MODWT) to a
signal, then compute probabilities/entropy from the energies at different
wavelet scales. This implementation is based on Rosso et
al. (2001)[^Rosso2001].
Optionally specify a wavelet to be used.

The probability `p[i]` is the relative/total energy for the i-th wavelet scale.

## Example

Manually picking a wavelet is done as follows.

```julia
using Entropies, Wavelets
N = 200
a = 10
t = LinRange(0, 2*a*π, N)
x = sin.(t .+  cos.(t/0.1)) .- 0.1;

# Pick a wavelet (if no wavelet provided, defaults to Wavelets.WL.Daubechies{12}())
wl = Wavelets.WT.Daubechies{12}()

# Compute the probabilities (relative energies) at the different wavelet scales
probabilities(x, TimeScaleMODWT(wl))
```

If no wavelet provided, the default is `Wavelets.WL.Daubechies{12}())`.

[^Rosso2001]: Rosso, O. A., Blanco, S., Yordanova, J., Kolev, V., Figliola, A., Schürmann, M., & Başar, E. (2001). Wavelet entropy: a new tool for analysis of short duration brain electrical signals. Journal of neuroscience methods, 105(1), 65-75.
"""
struct TimeScaleMODWT <: WaveletProbabilitiesEstimator
    wl::Wavelets.WT.OrthoWaveletClass
    function TimeScaleMODWT(wl::Wavelets.WT.OrthoWaveletClass = Wavelets.WT.Daubechies{12}())
        new(wl)
    end
end

function get_modwt(x::AbstractVector{T}, wl::Wavelets.WT.OrthoWaveletClass = Wavelets.WT.Daubechies{12}()) where T<:Real
    orthofilter = wavelet(wl)
    nscales = maxdyadiclevel(x)
    W = modwt(x, orthofilter, nscales)
end

function energy_at_scale(W::AbstractArray{T, 2}, j::Int) where T<:Real
    1 <= j <= size(W, 2) || error("Scale j does not exist in wave coefficient matrix W. Available scales are j=1:$(size(W, 2))")
    Eⱼ = sum(W[:, j] .^ 2)
end

function energy_at_time(W::AbstractArray{T, 2}, t::Int) where T<:Real
    1 <= t <= size(W, 1) || error("Time t does not exist in wave coefficient matrix W. Available times are t=1:$(size(W, 1))")
    Eⱼ = sum(W[t, :] .^ 2)
end

function energy_total(W::AbstractArray{T, 2}) where T<:Real
    Etot = sum(W .^ 2)
end

function relative_wavelet_energy(W::AbstractArray{T, 2}, j::Int) where T<:Real
    energy_at_scale(W, j) / energy_total(W)
end

function relative_wavelet_energies(W::AbstractArray{T, 2}, js = 1:size(W, 2)) where T<:Real
    all(1 .<= js .<= size(W, 2)) || error(ArgumentError("scales $(js) contains scales not present in wavelet coefficient matrix with scales j=1:$(size(W, 2))"))
    [energy_at_scale(W, j) / energy_total(W) for j in js]
end

function time_scale_density(x::AbstractVector{T}, wl::Wavelets.WT.OrthoWaveletClass = WT.Daubechies{12}()) where T
    W = get_modwt(x, wl)
    Pⱼs = relative_wavelet_energies(W)
end

<<<<<<< HEAD
"""
# Wavelet-based time-scale probability estimation 

    probabilities(x::AbstractVector{<:Real}, est::TimeScaleMODWT)

Compute the probability distribution of energies from a maximal overlap discrete wavelet 
transform (MODWT) of `x`. The probability `ps[i]` is the relative/total energy for the 
i-th wavelet scale.

```julia
using Entropies, Wavelets
N = 200
a = 10
t = LinRange(0, 2*a*π, N)
x = sin.(t .+  cos.(t/0.1)) .- 0.1;

# Pick a wavelet (if no wavelet provided, defaults to Wavelets.WL.Daubechies{12}())
wl = Wavelets.WT.Daubechies{12}()

# Compute the probabilities (relative energies) at the different wavelet scales
Entropies.probabilities(x, TimeScaleMODWT(wl))
```

See also: [`TimeScaleMODWT`](@ref).
"""
function probabilities(x::AbstractVector{T}, est::TimeScaleMODWT) where T<:Real
    time_scale_density(x, est.wl)
end

"""
# Wavelet-based time-scale entropy

    genentropy(x::AbstractVector{<:Real}, est::TimeScaleMODWT; α = 1, base = 2) → h::Real

Compute the generalized order-`α` time-scale entropy of `x`, from a maximal overlap 
discrete wavelet transform (MODWT) of `x`.

## Example 

```julia
using Entropies, Wavelets
N = 200
a = 10
t = LinRange(0, 2*a*π, N)
x = sin.(t .+  cos.(t/0.1)) .- 0.1;

# Pick a wavelet (if no wavelet provided, defaults to Wavelets.WL.Daubechies{12}())
wl = Wavelets.WT.Daubechies{12}()

# Compute generalized (time-scale) entropy of order 1
Entropies.genentropy(x, TimeScaleMODWT(wl))
```

See also: [`TimeScaleMODWT`](@ref).
"""
genentropy(x::AbstractVector{T}, est::WaveletProbabilitiesEstimator; α::Real) where T<:Real


function genentropy(x::AbstractVector{T}, est::TimeScaleMODWT; α::Real = 1, 
        base = Base.MathConstants.e) where T<:Real
    ps = probabilities(x, est)
    Entropies.genentropy(α, ps; base = base)
=======
function probabilities(x::AbstractVector{T}, est::TimeScaleMODWT) where T<:Real
    Probabilities(time_scale_density(x, est.wl))
>>>>>>> eb2f99b1
end<|MERGE_RESOLUTION|>--- conflicted
+++ resolved
@@ -77,71 +77,6 @@
     Pⱼs = relative_wavelet_energies(W)
 end
 
-<<<<<<< HEAD
-"""
-# Wavelet-based time-scale probability estimation 
-
-    probabilities(x::AbstractVector{<:Real}, est::TimeScaleMODWT)
-
-Compute the probability distribution of energies from a maximal overlap discrete wavelet 
-transform (MODWT) of `x`. The probability `ps[i]` is the relative/total energy for the 
-i-th wavelet scale.
-
-```julia
-using Entropies, Wavelets
-N = 200
-a = 10
-t = LinRange(0, 2*a*π, N)
-x = sin.(t .+  cos.(t/0.1)) .- 0.1;
-
-# Pick a wavelet (if no wavelet provided, defaults to Wavelets.WL.Daubechies{12}())
-wl = Wavelets.WT.Daubechies{12}()
-
-# Compute the probabilities (relative energies) at the different wavelet scales
-Entropies.probabilities(x, TimeScaleMODWT(wl))
-```
-
-See also: [`TimeScaleMODWT`](@ref).
-"""
-function probabilities(x::AbstractVector{T}, est::TimeScaleMODWT) where T<:Real
-    time_scale_density(x, est.wl)
-end
-
-"""
-# Wavelet-based time-scale entropy
-
-    genentropy(x::AbstractVector{<:Real}, est::TimeScaleMODWT; α = 1, base = 2) → h::Real
-
-Compute the generalized order-`α` time-scale entropy of `x`, from a maximal overlap 
-discrete wavelet transform (MODWT) of `x`.
-
-## Example 
-
-```julia
-using Entropies, Wavelets
-N = 200
-a = 10
-t = LinRange(0, 2*a*π, N)
-x = sin.(t .+  cos.(t/0.1)) .- 0.1;
-
-# Pick a wavelet (if no wavelet provided, defaults to Wavelets.WL.Daubechies{12}())
-wl = Wavelets.WT.Daubechies{12}()
-
-# Compute generalized (time-scale) entropy of order 1
-Entropies.genentropy(x, TimeScaleMODWT(wl))
-```
-
-See also: [`TimeScaleMODWT`](@ref).
-"""
-genentropy(x::AbstractVector{T}, est::WaveletProbabilitiesEstimator; α::Real) where T<:Real
-
-
-function genentropy(x::AbstractVector{T}, est::TimeScaleMODWT; α::Real = 1, 
-        base = Base.MathConstants.e) where T<:Real
-    ps = probabilities(x, est)
-    Entropies.genentropy(α, ps; base = base)
-=======
 function probabilities(x::AbstractVector{T}, est::TimeScaleMODWT) where T<:Real
     Probabilities(time_scale_density(x, est.wl))
->>>>>>> eb2f99b1
 end