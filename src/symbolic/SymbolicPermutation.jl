--- conflicted
+++ resolved
@@ -15,12 +15,6 @@
 Uses embedding dimension ``m = 3`` with embedding lag ``\\tau = 1`` by default. The minimum 
 dimension ``m`` is 2 (there are no sorting permutations of single-element state vectors).
 
-<<<<<<< HEAD
-The keyword `lt` (less-than) accepts a function that decides which of two state vector 
-elements are smaller. If two elements are equal, the default behaviour is to randomly 
-assign one of them as the largest (`lt = Entropies.isless_rand`). To get the behaviour 
-described in Bandt and Pompe (2002), use `lt = Base.isless`).
-=======
 ## Repeated values during symbolization
 
 In the original implementation of permutation entropy [^BandtPompe2002], equal values are 
@@ -34,7 +28,6 @@
 effects.
 
 To get the behaviour described in Bandt and Pompe (2002), use `lt = Base.isless`).
->>>>>>> 3da0c1d3
 
 ## Properties of original signal preserved
 
@@ -236,11 +229,7 @@
 [^Rényi1960]: A. Rényi, *Proceedings of the fourth Berkeley Symposium on Mathematics, Statistics and Probability*, pp 547 (1960)
 [^Azami2016]: Azami, H., & Escudero, J. (2016). Amplitude-aware permutation entropy: Illustration in spike detection and signal segmentation. Computer methods and programs in biomedicine, 128, 40-51.
 [^Fadlallah2013]: Fadlallah, Bilal, et al. "Weighted-permutation entropy: A complexity measure for time series incorporating amplitude information." Physical Review E 87.2 (2013): 022911.
-<<<<<<< HEAD
-
-=======
 [^Zunino2017]: Zunino, L., Olivares, F., Scholkmann, F., & Rosso, O. A. (2017). Permutation entropy based time series analysis: Equalities in the input signal can lead to false conclusions. Physics Letters A, 381(22), 1883-1892.
->>>>>>> 3da0c1d3
 """
 struct SymbolicPermutation <: PermutationProbabilityEstimator
     τ
