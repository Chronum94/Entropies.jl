--- conflicted
+++ resolved
@@ -1,9 +1,5 @@
 export PermutationProbabilityEstimator, SymbolicPermutation
-<<<<<<< HEAD
-export symbolize
-=======
 export symbolize, symbolize!
->>>>>>> babcce9c
 
 """
 A probability estimator based on permutations.
@@ -160,22 +156,6 @@
 
 """
     symbolize(x::AbstractVector{T}, est::SymbolicPermutation) where {T} → Vector{Int}
-<<<<<<< HEAD
-    symbolize(x::AbstractDataset{m, T}, est::SymbolicPermutation) where {m, T} → Vector{Int}
-
-
-If `x` is an `m`-dimensional dataset, then symbolize `x` by converting each `m`-dimensional 
-state vector as a unique integer in the range ``1, 2, \\ldots, m-1``, using 
-[`encode_motif`](@ref). 
-    
-If `x` is a univariate time series, first `x` create a delay reconstruction of `x`
-using embedding lag `est.τ` and embedding dimension `est.m`, then symbolizing the resulting 
-state vectors with [`encode_motif`](@ref). 
-
-
-## Examples
-
-=======
     symbolize!(s, x::AbstractVector{T}, est::SymbolicPermutation) where {T} → Vector{Int}
 
 If `x` is a univariate time series, first `x` create a delay reconstruction of `x`
@@ -198,7 +178,6 @@
 
 ## Examples
 
->>>>>>> babcce9c
 Symbolize a 7-dimensional dataset. Motif lengths (or order of the permutations) are 
 inferred to be 7.
 
@@ -231,10 +210,6 @@
 end
 
 function symbolize(x::AbstractVector{T}, est::PermutationProbabilityEstimator) where {T}
-<<<<<<< HEAD
-    N = length(x)
-=======
->>>>>>> babcce9c
     τs = tuple([est.τ*i for i = 0:est.m-1]...)
     x_emb = genembed(x, τs)
 
@@ -243,30 +218,15 @@
     return s
 end
 
-<<<<<<< HEAD
-function fill_symbolvector!(s, x, sp, N::Int)
-=======
 function fill_symbolvector!(s, x, sp, m::Int)
->>>>>>> babcce9c
     @inbounds for i = 1:length(x)
         sortperm!(sp, x[i])
         s[i] = encode_motif(sp, m)
     end
 end
 
-<<<<<<< HEAD
-"""
-    symbolize!(s::AbstractVector{Int}, x::AbstractDataset, est::SymbolicPermutation) → Vector{Int}
-
-Symbolize the vectors in `x`, storing the symbols in the pre-allocated length-`L` integer
-container `s`, where `L = length(x)`. Motif lengths are determined by the dimension of 
-the input data.
-"""
-function symbolize!(s::AbstractVector{Int}, x::AbstractDataset{m, T}, est::SymbolicPermutation) where {m, T}
-=======
 function symbolize!(s::AbstractVector{Int}, x::AbstractDataset{m, T}, est::SymbolicPermutation) where {m, T}
     @assert length(s) == length(x)
->>>>>>> babcce9c
     #=
     Loop over embedding vectors `E[i]`, find the indices `p_i` that sort each `E[i]`,
     then get the corresponding integers `k_i` that generated the
