cd(@__DIR__)
using Pkg
CI = get(ENV, "CI", nothing) == "true" || get(ENV, "GITHUB_TOKEN", nothing) !== nothing
CI && Pkg.activate(@__DIR__)
CI && Pkg.instantiate()
CI && (ENV["GKSwstype"] = "100")
using DelayEmbeddings
using Documenter
using DocumenterTools: Themes
using Entropies
using PyPlot
using DynamicalSystems
using Wavelets

# %% JuliaDynamics theme.
# download the themes
using DocumenterTools: Themes
for file in ("juliadynamics-lightdefs.scss", "juliadynamics-darkdefs.scss", "juliadynamics-style.scss")
    download("https://raw.githubusercontent.com/JuliaDynamics/doctheme/master/$file", joinpath(@__DIR__, file))
end
# create the themes
for w in ("light", "dark")
    header = read(joinpath(@__DIR__, "juliadynamics-style.scss"), String)
    theme = read(joinpath(@__DIR__, "juliadynamics-$(w)defs.scss"), String)
    write(joinpath(@__DIR__, "juliadynamics-$(w).scss"), header*"\n"*theme)
end
# compile the themes
Themes.compile(joinpath(@__DIR__, "juliadynamics-light.scss"), joinpath(@__DIR__, "src/assets/themes/documenter-light.css"))
Themes.compile(joinpath(@__DIR__, "juliadynamics-dark.scss"), joinpath(@__DIR__, "src/assets/themes/documenter-dark.css"))

# %% Build docs
PyPlot.ioff()
cd(@__DIR__)
ENV["JULIA_DEBUG"] = "Documenter"

PAGES = [
    "Entropies.jl" => "index.md",
    "Estimators" => [
        "CountOccurrences.md",
        "VisitationFrequency.md",
        "SymbolicPermutation.md",
        "SymbolicWeightedPermutation.md",
        "SymbolicAmplitudeAwarePermutation.md",
<<<<<<< HEAD
        "NearestNeighbors.md",
=======
        "VisitationFrequency.md",
        "NaiveKernel.md",
>>>>>>> 0dc0714e
        "TimeScaleMODWT.md"
    ]
]

makedocs(
    modules = [Entropies],
    format = Documenter.HTML(
        prettyurls = CI,
        assets = [
            asset("https://fonts.googleapis.com/css?family=Montserrat|Source+Code+Pro&display=swap", class=:css),
        ],
        ),
    sitename = "Entropies.jl",
    authors = "Kristian Agasøster Haaga, George Datseris",
    pages = PAGES
)

if CI
    deploydocs(
        repo = "github.com/JuliaDynamics/Entropies.jl.git",
        target = "build",
        push_preview = true
    )
end
PyPlot.close("all")
PyPlot.ion()<|MERGE_RESOLUTION|>--- conflicted
+++ resolved
@@ -41,12 +41,8 @@
         "SymbolicPermutation.md",
         "SymbolicWeightedPermutation.md",
         "SymbolicAmplitudeAwarePermutation.md",
-<<<<<<< HEAD
         "NearestNeighbors.md",
-=======
-        "VisitationFrequency.md",
         "NaiveKernel.md",
->>>>>>> 0dc0714e
         "TimeScaleMODWT.md"
     ]
 ]
